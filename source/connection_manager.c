--- conflicted
+++ resolved
@@ -249,7 +249,6 @@
 static void prvIncomingPublishCallback( MQTTAgentContext_t * pMqttAgentContext,
                                         uint16_t packetId,
                                         MQTTPublishInfo_t * pxPublishInfo );
-<<<<<<< HEAD
 
 /**
  * @brief Function to attempt to resubscribe to the topics already present in the
@@ -276,8 +275,6 @@
  */
 static void prvSubscriptionCommandCallback( void * pxCommandContext,
                                             MQTTAgentReturnInfo_t * pxReturnInfo );
-=======
->>>>>>> a2d58eae
 
 /**
  * @brief Task used to run the MQTT agent.  In this example the first task that
@@ -360,14 +357,10 @@
  * @brief The global array of subscription elements.
  *
  * @note No thread safety is required to this array, since the updates the array
-<<<<<<< HEAD
- * elements are done only from one task at a time.
-=======
  * elements are done only from one task at a time. The subscription manager
  * implementation expects that the array of the subscription elements used for
  * storing subscriptions to be initialized to 0. As this is a global array, it
  * will be intialized to 0 by default.
->>>>>>> a2d58eae
  */
 SubscriptionElement_t xGlobalSubscriptionList[ SUBSCRIPTION_MANAGER_MAX_SUBSCRIPTIONS ];
 
@@ -787,7 +780,6 @@
     bool xPublishHandled = false;
     char cOriginalChar, * pcLocation;
 
-<<<<<<< HEAD
     ( void ) packetId;
 
     /* Fan out the incoming publishes to the callbacks registered using
@@ -795,13 +787,6 @@
     xPublishHandled = handleIncomingPublishes( ( SubscriptionElement_t * ) pMqttAgentContext->pIncomingCallbackContext,
                                                pxPublishInfo );
 
-=======
-    /* Fan out the incoming publishes to the callbacks registered using
-     * subscription manager. */
-    xPublishHandled = handleIncomingPublishes( ( SubscriptionElement_t * ) pMqttAgentContext->pIncomingCallbackContext,
-                                               pxPublishInfo );
-
->>>>>>> a2d58eae
     /* If there are no callbacks to handle the incoming publishes,
      * handle it as an unsolicited publish. */
     if( xPublishHandled != true )
