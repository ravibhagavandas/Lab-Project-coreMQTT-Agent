--- conflicted
+++ resolved
@@ -316,10 +316,6 @@
 
 /*-----------------------------------------------------------*/
 
-<<<<<<< HEAD
-/*_RB_ Requires refactoring to reduce complexity. */
-=======
->>>>>>> c8017817
 static MQTTStatus_t createCommand( CommandType_t commandType,
                                    MQTTAgentContext_t * pMqttAgentContext,
                                    void * pMqttInfoParam,
@@ -618,13 +614,8 @@
 
     pAckContext = pAckInfo->pOriginalCommand->pCmdContext;
     ackCallback = pAckInfo->pOriginalCommand->pCommandCompleteCallback;
-<<<<<<< HEAD
-    pSubackCodes = pPacketInfo->pRemainingData + 2U; /*_RB_ Where does 2 come from? */
-    subscriptionAddStatus = pDeserializedInfo->deserializationResult;
-=======
     /* A SUBACK's status codes start 2 bytes after the variable header. */
     pSubackCodes = ( packetType == MQTT_PACKET_TYPE_SUBACK ) ? pPacketInfo->pRemainingData + 2U : NULL;
->>>>>>> c8017817
 
     if( ackCallback != NULL )
     {
@@ -633,11 +624,7 @@
         ackCallback( pAckContext, &returnInfo );
     }
 
-<<<<<<< HEAD
-    Agent_ReleaseCommand( pAckInfo->pOriginalCommand ); /*_RB_ Is this always the right place for this? */
-=======
     Agent_ReleaseCommand( pAckInfo->pOriginalCommand );
->>>>>>> c8017817
 }
 
 /*-----------------------------------------------------------*/
@@ -702,10 +689,6 @@
                     Agent_ReleaseCommand( ackInfo.pOriginalCommand );
                 }
 
-<<<<<<< HEAD
-                Agent_ReleaseCommand( ackInfo.pOriginalCommand ); /*_RB_ Is this always the right place for this? */
-=======
->>>>>>> c8017817
                 break;
 
             case MQTT_PACKET_TYPE_SUBACK:
@@ -965,76 +948,6 @@
                     getAwaitingOperation( pMqttAgentContext, pendingAcks[ i ].packetId, true );
                 }
             }
-<<<<<<< HEAD
-
-            #if 0
-                size_t j = 0;
-                SubscriptionElement_t * pSubscriptions;
-
-                /* Resubscribe by sending each subscription in a new packet. It's
-                 * possible there may be repeated subscriptions in the list. This is
-                 * fine, since clients are able to subscribe to a topic with an
-                 * existing subscription. */
-                for( i = 0; i < MQTT_AGENT_MAX_SIMULTANEOUS_SUBSCRIPTIONS; i++ )
-                {
-                    /* Set the resubscribe status to an error. It should be updated in the callback. */
-                    resubscribeStatuses[ i ] = MQTTIllegalState;
-
-                    if( pSubscriptions[ i ].filterStringLength != 0 )
-                    {
-                        pResendSubscription.pTopicFilter = pSubscriptions[ i ].pSubscriptionFilterString;
-                        pResendSubscription.topicFilterLength = pSubscriptions[ i ].filterStringLength;
-
-                        /* We don't know what the original QoS was, so we use QoS 1 since that is the
-                        * maximum allowed by AWS IoT, and any QoS 0 publishes will still be QoS 0. */
-                        pResendSubscription.qos = MQTTQoS1;
-
-                        /* We cannot add the command to the queue since the command loop
-                         * should not be running during a reconnect. */
-                        statusResult = createCommand( SUBSCRIBE, pMqttAgentContext, &pResendSubscription, resubscribeCallback, NULL, &xResubscribeCommand );
-
-                        /* NOTE!! Since every iteration of the loop uses the same command struct,
-                         * the subscribe info WILL be overwritten, and the call to addSubscription()
-                         * may use a different topic filter than the one corresponding to the SUBACK.
-                         * However, this is acceptable for our use case, as
-                         *
-                         * 1. The broker will have received the correct topic filter in the SUBSCRIBE packet.
-                         *
-                         * 2. addSubscription() will not change the subscription list, since
-                         *    pIncomingPublishCallback is set to NULL. The only functionality
-                         *    we require for the resubscription is that resubscribeCallback()
-                         *    is invoked.
-                         */
-                        statusResult = processCommand( pMqttAgentContext, &xResubscribeCommand );
-                        j++; /* Keep count of how many subscribes we have sent. */
-                    }
-                }
-
-                /* Resubscribe if needed. */
-                if( ( j > 0 ) && ( statusResult == MQTTSuccess ) )
-                {
-                    /* We expect to receive 'j' number of SUBACKs. */
-                    for( i = 0; i < j; i++ )
-                    {
-                        /* If subscribe was processed but suback was not received, run the process loop. */
-                        if( resubscribeStatuses[ i ] != MQTTSuccess )
-                        {
-                            statusResult = MQTT_ProcessLoop( pMqttContext, MQTT_AGENT_MAX_EVENT_QUEUE_WAIT_TIME );
-                        }
-
-                        statusResult = ( statusResult == MQTTSuccess ) ? resubscribeStatuses[ i ] : statusResult;
-
-                        if( statusResult != MQTTSuccess )
-                        {
-                            LogError( ( "Resubscribe failed with result %s", MQTT_Status_strerror( statusResult ) ) );
-                            break;
-                        }
-                    }
-                }
-                LogInfo( ( "Resubscribe complete with result %s.", MQTT_Status_strerror( statusResult ) ) );
-            #endif /* if 0 */
-=======
->>>>>>> c8017817
         }
     }
     else
